/* Copyright 2023-2024 CMU
 *
 * Licensed under the Apache License, Version 2.0 (the "License");
 * you may not use this file except in compliance with the License.
 * You may obtain a copy of the License at
 *
 *     http://www.apache.org/licenses/LICENSE-2.0
 *
 * Unless required by applicable law or agreed to in writing, software
 * distributed under the License is distributed on an "AS IS" BASIS,
 * WITHOUT WARRANTIES OR CONDITIONS OF ANY KIND, either express or implied.
 * See the License for the specific language governing permissions and
 * limitations under the License.
 */

#include "mirage/threadblock/forloop_accum.h"
#include "mirage/threadblock/operator.h"
#include "mirage/threadblock/smem_tensor.h"
#include "mirage/transpiler/common.h"
#include "mirage/transpiler/structs.h"
#include "mirage/transpiler/transpiler.h"

#include <algorithm>
#include <unordered_set>

#include "mirage/threadblock/graph.h"
#include "mirage/transpiler/sched_tb_graph.h"
#include "mirage/transpiler/utils.h"
#include "mirage/type.h"

namespace mirage {
namespace transpiler {

using std::string;
namespace kn = mirage::kernel;
namespace tb = mirage::threadblock;

namespace get_layout_detail {

// Get a CuTe layout from dims and strides
//
// The reason why we reverse the vector is that in CuTe, when mapping from an
// integer to a logical coordinate, the first dimension is consider to be the
// "innermost" (here "innermost" has a different meaning from the innermost dim)
//
// For example, assume the tensor has a shape of (3, 2), then 1 will be mapped
// to (1, 0) instead of (0, 1), which is not the same as the C/C++ convention
static string get_cute_layout(vector<int> dims, vector<size_t> strides) {
  assert(dims.size() == strides.size());
  std::reverse(dims.begin(), dims.end());
  std::reverse(strides.begin(), strides.end());
  return fmt("Layout<Shape<$>, Stride<$>>",
             map_to_cute_int(dims),
             map_to_cute_int(strides));
}

template <typename Tensor_T, typename Meta_T>
static string get_cute_layout(Tensor_T const &tensor, Meta_T const &meta) {
  return get_cute_layout(
      vector<int>(tensor.dim, tensor.dim + tensor.num_dims),
      vector<size_t>(meta.strides, meta.strides + tensor.num_dims));
}

// A helper function
template <typename T>
static std::vector<T> mov_to_last(T const *vec, size_t numel, int idx) {
  std::vector<T> result;
  result.reserve(numel);
  result.insert(result.end(), vec, vec + idx);
  result.insert(result.end(), vec + idx + 1, vec + numel);
  result.push_back(vec[idx]);
  return result;
}
} // namespace get_layout_detail

// Get the layout of a STensor
static string get_stensor_layout(tb::STensor const &stensor, STensorMeta const &meta) {
  if (!meta.is_xor_swizzled) {
    // Do not need to swizzle
    // (Probably swizzled by SHIFT-based swizzling, but we do not care about that)
    return get_layout_detail::get_cute_layout(stensor, meta);
  } else {
    // XOR-based swizzling 
    return fmt("decltype(composition(Swizzle<$, $, $>{}, ${}))",
    meta.xor_swizzle_b, meta.xor_swizzle_m, meta.xor_swizzle_s, get_layout_detail::get_cute_layout(stensor, meta));
  }
}

// Move the innermost dim to the last dim, and format it as a CuTe layout
// string.
//
// Assume the tensor has N dimensions and the innermost dim is i, then the
// function is equivalent to torch.permute(tensor, [0, 1, ..., i-1, i+1, ..., N,
// i])
static string mov_last_get_stensor_layout(tb::STensor const &stensor, STensorMeta const &meta, int innermost_dim) {
  tb::STensor new_stensor = stensor;
  STensorMeta new_meta = meta;
  new_meta.swizzled_dim = -1;
  for (int i = 0; i < stensor.num_dims; ++i) {
    int src_dim = i == stensor.num_dims-1 ? innermost_dim : i < innermost_dim ? i : i+1;
    new_stensor.dim[i] = stensor.dim[src_dim];
    new_meta.strides[i] = meta.strides[src_dim];
    if (src_dim == meta.swizzled_dim)
      new_meta.swizzled_dim = i;
  }
  new_meta.innermost_dim = stensor.num_dims - 1;
  return get_stensor_layout(new_stensor, new_meta);
}

// Get the layout of a DTensor tile for input/output operators
static string get_dtensor_tile_layout(kn::DTensor const& dtensor, DTensorMeta const& d_meta, tb::STensor const& stensor, STensorMeta const& s_meta, int d_innermost_dim) {
  using namespace get_layout_detail;
  return get_cute_layout(
            mov_to_last(stensor.dim,
                        dtensor.num_dims,
                        d_innermost_dim), // Here we use stensor.dim
            mov_to_last(
                d_meta.strides, dtensor.num_dims, d_innermost_dim));
}

// Transpile a custom KN operator (i.e. a custom block graph) into CUDA code
// Will return a CustomOPTranspileResult object. See comments in transpiler.h
// for more details
CustomOPTranspileResult
    Transpiler::transpile_kn_custom_op(kn::KNCustomizedOp const *op) {
  tb::Graph const &g = op->bgraph;
  int num_threads = g.block_dim.x * g.block_dim.y * g.block_dim.z;

  // Get the schedule
  TBSched sched = get_threadblock_schedule(g);

  get_threadblock_swizzle_plan(g, sched);

  // Get the memory allocation plan
  TBMemoryPlan mem_plan = get_threadblock_memory_plan(g, sched);

  // Allocate a kernel name
  static int custom_kernel_idx_counter = 0;
  int cur_custom_kernel_idx = custom_kernel_idx_counter++;
  string func_name = fmt("custom_kernel_$", cur_custom_kernel_idx);

  // Generate code prologue
  CodeKeeper code;
  code.e(
      "__global__ void __launch_bounds__($) $($, $) {",
      num_threads,
      func_name,
      map<kn::DTensor, string>(op->output_tensors,
                               [](kn::DTensor const &dtensor) -> string {
                                 return fmt("half_t* __restrict__ dtensor$_ptr",
                                            dtensor.guid);
                               }),
      map<kn::DTensor, string>(
          op->input_tensors, [](kn::DTensor const &dtensor) -> string {
            return fmt("half_t const* __restrict__ dtensor$_ptr", dtensor.guid);
          }));

  // Define thread idx
  string thread_idx;
  if (g.block_dim.y > 1 || g.block_dim.z > 1) {
    thread_idx = fmt("threadIdx.x + threadIdx.y * $ + threadIdx.z * $",
                     g.block_dim.x,
                     g.block_dim.x * g.block_dim.y);
  } else {
    thread_idx = "threadIdx.x";
  }
  code.e("int thread_idx = $;", thread_idx);
  code.e("static constexpr int NUM_THREADS = $;", num_threads);

  // Define STensor as cute::Tensor
  code.e("// STensors");
  code.e("extern __shared__ char buf[];");
  for (auto [guid, addr] : mem_plan.addrs) {
    code.e("half_t *stensor$_ptr = (half_t*)(buf + $);", guid, addr);
  }
  // Erase the lowest 16 bytes to 0 for GEMM
  code.e("*((uint128_t*)buf) = 0ul;");
  code.e("");

  // Define G2SCopy for all input STensors
  code.e("// G->S copy atoms");
  std::unordered_set<tb::TBInputOp const *>
      pipelined_input_ops; // A list of input ops that are software pipelined
                           // (asynchronously G->S copied)
  for (TBSchedNode const &node :
       Combine(Combine(sched.pre_loop_nodes, sched.loop_nodes),
               sched.post_loop_nodes)) {
    if (node.type == tb_sched_node_t::OPERATOR &&
        node.ops.front().first->op_type == type::TB_INPUT_OP) {
      auto [_op, op_meta] = node.ops.front();
      tb::TBInputOp const *cur_op = dynamic_cast<tb::TBInputOp const *>(_op);
      tb::TBOperator const *output_op = fusion_chain.at(cur_op).back();
      kn::DTensor const &dtensor = cur_op->dtensor;
      tb::STensor const &stensor = output_op->output_tensors.at(0);
      DTensorMeta const &dtensor_meta = dtensor_metas.at(dtensor.guid);
      STensorMeta const &stensor_meta = stensor_metas.at(stensor.guid);
      assert(dtensor.num_dims == stensor.num_dims);
      assert(dtensor.data_type == stensor.data_type);

      code.e("// Copy for G->S: dtensor $ -> stensor $",
             dtensor.guid,
             stensor.guid);

      // Get the starting address of my tile
      // For input tensor that does not have a forloop_dim, the shape of the
      // tile should be identical to the STensor. Otherwise, it should be the
      // shape of STensor * forloop_range
      string offset = "";
      int3 imap = cur_op->input_map;
      for (int dim = 0; dim < 3; ++dim) {
        int div_dim = dim == 0 ? imap.x : dim == 1 ? imap.y : imap.z;
        if (div_dim >= 0) {
          // Dim `div_dim` is divided along `dim`
          int num_tbs = dim == 0   ? g.grid_dim.x
                        : dim == 1 ? g.grid_dim.y
                                   : g.grid_dim.z;
          offset += fmt(" + blockIdx.$*$*$",
                        (char)"xyz"[dim],
                        dtensor.dim[div_dim] / num_tbs,
                        dtensor_meta.strides[div_dim]);
        }
      }

      code.e("const half_t *dtensor$_tile_ptr = dtensor$_ptr $;",
             dtensor.guid,
             dtensor.guid,
             offset);

      bool use_chunked_copy = op_meta.is_chunked_input;
      int real_innermost_dim = op_meta.chunked_input_real_innermost_dim;
      bool use_async_copy = op_meta.is_pipelined_input;

      // TODO(intlsy) Support swizzled layout
      // TODO(intlsy) Support TMA
      if (!use_chunked_copy) {
        int d_innermost_dim = dtensor_meta.innermost_dim;
        assert(!use_async_copy);
        string dtensor_tile_layout = get_dtensor_tile_layout(dtensor, dtensor_meta, stensor, stensor_meta, d_innermost_dim);
        code.e(
            "using DTensor$TileLayout = $;", dtensor.guid, dtensor_tile_layout);
        // Non-chunked, synchronous copy
        code.e("using STensor$InputAtom = tb::InputNonChunkedSyncCopy<half_t, "
               "$, DTensor$TileLayout, NUM_THREADS>;",
               stensor.guid,
               mov_last_get_stensor_layout(stensor, stensor_meta, d_innermost_dim),
               dtensor.guid);
      } else {
        string dtensor_tile_layout = get_dtensor_tile_layout(dtensor, dtensor_meta, stensor, stensor_meta, real_innermost_dim);
        code.e(
            "using DTensor$TileLayout = $;", dtensor.guid, dtensor_tile_layout);
        if (!use_async_copy) {
          // Chunked, synchronous copy
          code.e("using STensor$InputAtom = tb::InputChunkedSyncCopy<half_t, "
                 "$, DTensor$TileLayout, NUM_THREADS>;",
                 stensor.guid,
                 mov_last_get_stensor_layout(
                     stensor, stensor_meta, real_innermost_dim),
                 dtensor.guid);
        } else {
          // Chunked, asynchronous copy
          pipelined_input_ops.insert(cur_op);
          code.e("using STensor$InputAtom = tb::InputChunkedAsyncCopy<half_t, "
                 "$, DTensor$TileLayout, NUM_THREADS>;",
                 stensor.guid,
                 mov_last_get_stensor_layout(
                     stensor, stensor_meta, real_innermost_dim),
                 dtensor.guid);
          code.e("half_t *stensor$_async_copy_buf = stensor$_ptr;",
                 stensor.guid,
                 stensor.guid + mem_plan.pipelined_input_buf_guid_offset);
        }
      }
    }
  }
  code.e("");

  // Launch G->S copy atoms for all pre-loop-ops
  int num_pre_loop_copies = 0;
  for (TBSchedNode const &sched_node : sched.pre_loop_nodes) {
    // Currently only non-fused input ops are allowed to appear in
    // pre_loop_nodes check against this condition
    assert(sched_node.type == tb_sched_node_t::OPERATOR);
    assert(sched_node.ops.size() == 1); // Should not be fused
    tb::TBOperator const *op = sched_node.ops[0].first;
    assert(op->op_type == type::TB_INPUT_OP);
    tb::TBInputOp const *cur_op = dynamic_cast<tb::TBInputOp const *>(op);
    tb::STensor const &stensor = cur_op->output_tensors.at(0);
    assert(cur_op->forloop_dim == -1);
    assert(!pipelined_input_ops.count(
        cur_op)); // An input op in pre_loop_nodes should not be software
                  // pipelined since they do not have forloop_dim
    num_pre_loop_copies += 1;
    code.e("STensor$InputAtom::run(stensor$_ptr, "
           "dtensor$_tile_ptr, "
           "thread_idx);",
           stensor.guid,
           stensor.guid,
           cur_op->dtensor.guid);
  }
  code.e("");

  // Define S2GCopy for all output STensors
  code.e("// S->G copy atoms");
  for (TBSchedNode const &node :
       Combine(Combine(sched.pre_loop_nodes, sched.loop_nodes),
               sched.post_loop_nodes)) {
    if (node.type == tb_sched_node_t::OPERATOR &&
        node.ops.front().first->op_type == type::TB_OUTPUT_OP) {
      auto [_op, op_meta] = node.ops.front();
      tb::TBOutputOp const *cur_op = dynamic_cast<tb::TBOutputOp const *>(_op);
      tb::STensor const &stensor = cur_op->input_tensors.at(0);
      kn::DTensor const &dtensor = cur_op->dtensor;
      STensorMeta const &stensor_meta = stensor_metas.at(stensor.guid);
      DTensorMeta const &dtensor_meta = dtensor_metas.at(dtensor.guid);
      assert(dtensor.num_dims == stensor.num_dims);
      assert(dtensor.data_type == stensor.data_type);

      code.e("// Copy for S->G: stensor $ -> dtensor $",
             stensor.guid,
             dtensor.guid);

      // Get the starting address of my tile
      // For output tensor that does not have a forloop_dim, the shape of the
      // tile should be identical to the STensor. Otherwise, it should be the
      // shape of STensor * forloop_range
      string offset = "";
      int3 omap = cur_op->output_map;
      for (int dim = 0; dim < 3; ++dim) {
        int div_dim = dim == 0 ? omap.x : dim == 1 ? omap.y : omap.z;
        int num_tbs = dim == 0   ? g.grid_dim.x
                      : dim == 1 ? g.grid_dim.y
                                 : g.grid_dim.z;
        if (num_tbs > 1) {
          // The output tensor MUST be divided along this dimension, as stated
          // in the paper
          assert(div_dim >= 0);
          offset += fmt(" + blockIdx.$*$*$",
                        (char)"xyz"[dim],
                        dtensor.dim[div_dim] / num_tbs,
                        dtensor_meta.strides[div_dim]);
        }
      }
      code.e("half_t *dtensor$_tile_ptr = dtensor$_ptr $;",
             dtensor.guid,
             dtensor.guid,
             offset);

      bool use_chunked_copy = op_meta.is_chunked_output;
      int real_innermost_dim = op_meta.chunked_output_real_innermost_dim;

      if (!use_chunked_copy) {
        int d_innermost_dim = dtensor_meta.innermost_dim;
        string dtensor_tile_layout = get_dtensor_tile_layout(dtensor, dtensor_meta, stensor, stensor_meta, d_innermost_dim);
        code.e(
            "using DTensor$TileLayout = $;", dtensor.guid, dtensor_tile_layout);
        code.e(
            "using STensor$OutputAtom = tb::OutputNonChunkedSyncCopy<half_t, "
            "DTensor$TileLayout, $, NUM_THREADS>;",
            stensor.guid,
            dtensor.guid,
            mov_last_get_stensor_layout(stensor, stensor_meta, d_innermost_dim));
      } else {
        string dtensor_tile_layout = get_dtensor_tile_layout(dtensor, dtensor_meta, stensor, stensor_meta, real_innermost_dim);
        code.e(
            "using DTensor$TileLayout = $;", dtensor.guid, dtensor_tile_layout);
        code.e(
            "using STensor$OutputAtom = tb::OutputChunkedSyncCopy<half_t, "
            "DTensor$TileLayout, $, NUM_THREADS>;",
            stensor.guid,
            dtensor.guid,
            mov_last_get_stensor_layout(stensor, stensor_meta, real_innermost_dim));
      }
      // TODO(intlsy) Support TMA
    }
  }
  code.e("");

  // Clear all accumulators
  int num_clear_accums = 0;
  for (TBSchedNode const &node : sched.loop_nodes) {
    if (node.type != tb_sched_node_t::OPERATOR) {
      continue;
    }
    auto [last_op, last_op_meta] = node.ops.back();
    if (last_op->op_type == type::TB_FORLOOP_ACCUM_NO_RED_OP &&
        !last_op_meta.is_accum_in_reg) {
      tb::TBForloopAccumOp const *accum_op =
          dynamic_cast<tb::TBForloopAccumOp const *>(last_op);
      tb::STensor const &accum = accum_op->output_tensors.at(0);
      STensorMeta const &accum_meta = stensor_metas.at(accum.guid);
      size_t num_elems = 0;
      for (int i = 0; i < accum.num_dims; ++i) {
        num_elems = std::max(num_elems, accum.dim[i] * accum_meta.strides[i]);
      }
      code.e("tb::ClearAccumlatorKernel<half_t, $, "
             "NUM_THREADS>::run(stensor$_ptr, thread_idx);",
             num_elems,
             accum.guid);
      num_clear_accums += 1;
    }
  }
  code.e("");

  // Pre-define all matmul ops and allocate accumulators (if needed)
  // Since we may want to place the accumulator of a matmul op in register
  // files, we may need to allocate the accumulator in advance, and that
  // requires us to define the kernel (`using Matmul$Kernel = ...`) in advance
  for (TBSchedNode const &node :
       Combine(sched.loop_nodes, sched.post_loop_nodes)) {
    if (node.type == tb_sched_node_t::OPERATOR &&
        node.ops.front().first->op_type == type::TB_MATMUL_OP) {
      tb::TBOperator const *op = node.ops.front().first;
      tb::TBOperator const *output_op = node.ops.back().first;
      tb::STensor const &input0 = op->input_tensors.at(0);
      tb::STensor const &input1 = op->input_tensors.at(1);
      tb::STensor const &output = output_op->output_tensors.at(0);
      STensorMeta meta0 = stensor_metas.at(input0.guid);
      STensorMeta meta1 = stensor_metas.at(input1.guid);
      STensorMeta meta2 = stensor_metas.at(output.guid);
      int num_dims = input0.num_dims;
      assert(input1.num_dims == num_dims && output.num_dims == num_dims);
      int m = output.dim[num_dims - 2];
      int n = output.dim[num_dims - 1];
      int k = input0.dim[num_dims - 1];
      assert(input0.dim[num_dims - 2] == m && input0.dim[num_dims - 1] == k);
      assert(input1.dim[num_dims - 2] == k && input1.dim[num_dims - 1] == n);

      // Pick up MMA atom
      // TODO(intlsy) May calculate AB via (B^T A^T)^T when M is relatively
      // small
      string mma_atom_str;
      std::tuple<int, int, int> mma_atom_mnk;
      int mma_atom_num_threads;
      if (GPU_CC::A100 <= config.target_cc && config.target_cc < GPU_CC::H100) {
        if (k <= 8) {
          mma_atom_str = "SM80_16x8x8_F16F16F16F16_TN";
          mma_atom_mnk = {16, 8, 8};
          mma_atom_num_threads = 32;
        } else {
          mma_atom_str = "SM80_16x8x16_F16F16F16F16_TN";
          mma_atom_mnk = {16, 8, 16};
          mma_atom_num_threads = 32;
        }
      } else {
        // TODO(intlsy): Support more architectures
        assert(0 && "Unsupported GPU Architecture");
      }
      auto [mma_atom_m, mma_atom_n, mma_atom_k] = mma_atom_mnk;

      // Pick up TiledMMAThrLayout
      // The algorithm is documented in `docs/transpiler/transpiler.md`
      // TODO(intlsy) Update this algo to be more friendly to small matrix
      // by dropping some threads
      assert(num_threads % mma_atom_num_threads == 0);
      int max_num_tgs = num_threads / mma_atom_num_threads; // tg = thread group
      float best_score = -1.0f;
      int best_num_tg_m = -1, best_num_tg_n = -1;
      for (int num_tg_m = 1; num_tg_m <= max_num_tgs; ++num_tg_m) {
        for (int num_tg_n = 1; num_tg_m * num_tg_n <= max_num_tgs; ++num_tg_n) {
          int tiled_mma_m = mma_atom_m * num_tg_m;
          int tiled_mma_n = mma_atom_n * num_tg_n;
          int num_tiles_m = ceil_div(m, tiled_mma_m);
          int num_tiles_n = ceil_div(n, tiled_mma_n);
          int64_t data_moved_A =
              ((int64_t)num_tiles_m * tiled_mma_m) * k * num_tg_n;
          int64_t data_moved_B =
              ((int64_t)num_tiles_n * tiled_mma_n) * k * num_tg_m;
          int64_t data_moved = data_moved_A + data_moved_B;
          float score =
              (1.0f / data_moved) * (num_tg_m * num_tg_n / (float)max_num_tgs);
          if (score > best_score) {
            best_score = score;
            best_num_tg_m = num_tg_m;
            best_num_tg_n = num_tg_n;
          }
        }
      }

      bool is_ldmatrix_avail = config.target_cc >= GPU_CC::T4;
      bool is_stmatrix_avail = config.target_cc >= GPU_CC::H100;

      int num_exps_before_store = std::count_if(
          node.ops.begin(), node.ops.end(), [](auto &op_and_meta) {
            return op_and_meta.first->op_type == type::TB_EXP_OP;
          });
      bool is_store_accum =
          node.ops.back().first->op_type == type::TB_FORLOOP_ACCUM_NO_RED_OP;
      bool is_accum_in_reg = node.ops.back().second.is_accum_in_reg;

<<<<<<< HEAD
      code.e("using Layout$A = $;", output.guid, get_stensor_layout(input0, meta0));
      code.e("using Layout$B = $;", output.guid, get_stensor_layout(input1, meta1));
      code.e("using Layout$C = $;", output.guid, get_stensor_layout(output, meta2));

      code.e("using Matmul$Kernel = tb::Matmul<half_t, $, Layout<Shape<Int<$>, "
             "Int<$>, _1>>, $, $, Layout$A, Layout$B, Layout$C, NUM_THREADS, "
=======
      code.e("using Matmul$LayoutA = $;", output.guid, get_stensor_layout(input0, meta0));
      code.e("using Matmul$LayoutB = $;", output.guid, get_stensor_layout(input1, meta1));
      code.e("using Matmul$LayoutC = $;", output.guid, get_stensor_layout(output, meta2));

      code.e("using Matmul$Kernel = tb::Matmul<half_t, $, Layout<Shape<Int<$>, "
             "Int<$>, _1>>, $, $, Matmul$LayoutA, Matmul$LayoutB, Matmul$LayoutC, NUM_THREADS, "
>>>>>>> c98692ae
             "$, $>;",
             output.guid,
             mma_atom_str,
             best_num_tg_m,
             best_num_tg_n,
             is_ldmatrix_avail,
             is_stmatrix_avail,
             output.guid,
             output.guid,
             output.guid,
             num_exps_before_store,
             is_accum_in_reg ? false : is_store_accum);
      // Allocate accumulators in register files (if needed)
      if (is_accum_in_reg) {
        code.e("auto matmul_$_accum = Matmul$Kernel::get_mma_rC(thread_idx);",
               output.guid,
               output.guid);
      }
      code.e("");
    }
  }

  if (num_pre_loop_copies > 0 || num_clear_accums > 0) {
    code.e("__syncthreads();");
    code.e("");
  }

  // Launch async input operations for all async inputs
  if (!pipelined_input_ops.empty()) {
    code.e("{");
    for (tb::TBInputOp const *input_op : pipelined_input_ops) {
      kn::DTensor const &dtensor = input_op->dtensor;
      tb::STensor const &output = input_op->output_tensors.at(0);
      assert(input_op->forloop_dim >= 0);
      code.e("STensor$InputAtom::run(stensor$_async_copy_buf, "
             "dtensor$_tile_ptr, thread_idx);",
             output.guid,
             output.guid,
             dtensor.guid);
    }
    code.e("cute::cp_async_fence();");
    code.e("}");
    code.e("");
  }

  // A lambda function that transpiles a chain of (fusable) operators to an
  // epilogue Will automatically ignore the first operator in the `chain`
  // argument
  auto transpile_fusion_epilogue =
      [&](std::vector<std::pair<tb::TBOperator const *, TBSchedOpMeta>> const
              &chain) -> string {
    size_t chain_size = chain.size();
    if (chain_size == 1) {
      // Not fused with anything
      return "tb::EpilogueStore<half_t>";
    }
    // Deal with the last operator
    string res = "tb::EpilogueStore<half_t>";
    for (size_t i = chain_size - 1; i >= 1; --i) {
      tb::TBOperator const *cur_op = chain[i].first;
      if (cur_op->op_type == type::TB_FORLOOP_ACCUM_NO_RED_OP) {
        // Can only occur as the last operator in the chain
        assert(i == chain_size - 1);
        res = "tb::EpilogueStoreAccum<half_t>";
      } else if (cur_op->op_type == type::TB_EXP_OP) {
        res = fmt("tb::EpilogueExp<half_t, $>", res);
      } else {
        assert(0 && "Unknown operator type");
      }
    }
    return res;
  };

  // A lambda function that transpiles an TBSchedNode
  auto transpile_tb_sched_node = [&](TBSchedNode const &sched_node,
                                     bool is_in_loop) {
    CodeKeeper code;
    if (sched_node.type == tb_sched_node_t::SYNCTHREADS) {
      code.e("__syncthreads();");
    } else {
      auto [op, first_op_meta] = sched_node.ops.front();
      auto [output_op, output_op_meta] = sched_node.ops.back();
      assert(output_op == fusion_chain.at(op).back());
      std::string op_type_str;
      to_json(op_type_str, op->op_type);
      code.e("{");
      code.e("// OP type: $", op_type_str);
      switch (op->op_type) {
        case type::TB_INPUT_OP: {
          // In this lambda function we only accept input ops within the for
          // loop
          assert(sched_node.ops.size() == 1); // Should not be fused
          tb::TBInputOp const *cur_op = dynamic_cast<tb::TBInputOp const *>(op);
          assert(is_in_loop);
          assert(cur_op->forloop_dim >= 0);
          kn::DTensor const &dtensor = cur_op->dtensor;
          tb::STensor const &output = cur_op->output_tensors.at(0);
          int tile_side_len = output.dim[cur_op->forloop_dim];
          size_t forloop_dim_stride =
              dtensor_metas.at(dtensor.guid).strides[cur_op->forloop_dim];
          bool is_async_copy = pipelined_input_ops.count(cur_op);
          assert(!is_async_copy); // Async copies should be proceeded separately
          code.e("STensor$InputAtom::run(stensor$_ptr, dtensor$_tile_ptr + "
                 "$*for_idx, thread_idx);",
                 output.guid,
                 output.guid,
                 dtensor.guid,
                 tile_side_len * forloop_dim_stride);
          break;
        }
        case type::TB_OUTPUT_OP: {
          assert(sched_node.ops.size() == 1); // Should not be fused
          tb::TBOutputOp const *cur_op =
              dynamic_cast<tb::TBOutputOp const *>(op);
          // Currently in Mirage core, an output op must have forloop_dim = -1
          assert(!is_in_loop);
          assert(cur_op->forloop_dim == -1);
          if (cur_op->forloop_dim >= 0) {
            assert(0);
#ifdef DEADCODE
            // For output DTensor that has a forloop_dim, copy it
            kn::DTensor const &dtensor = cur_op->dtensor;
            tb::STensor const &stensor = cur_op->input_tensors.at(0);
            int tile_side_len = stensor.dim[cur_op->forloop_dim];
            size_t forloop_dim_stride =
                dtensor_metas.at(dtensor.guid).strides[cur_op->forloop_dim];
            code.e("STensor$OutputAtom::run(stensor$_ptr, dtensor$_tile_ptr + "
                   "$*for_idx, thread_idx);",
                   stensor.guid,
                   stensor.guid,
                   dtensor.guid,
                   tile_side_len * forloop_dim_stride);
#endif
          } else {
            tb::STensor const &stensor = cur_op->input_tensors.at(0);
            kn::DTensor const &dtensor = cur_op->dtensor;
            code.e("STensor$OutputAtom::run(dtensor$_tile_ptr, stensor$_ptr, "
                   "thread_idx);",
                   stensor.guid,
                   dtensor.guid,
                   stensor.guid);
          }
          break;
        }
        case type::TB_MATMUL_OP: {
          tb::STensor const &input0 = op->input_tensors.at(0);
          tb::STensor const &input1 = op->input_tensors.at(1);
          tb::STensor const &output = output_op->output_tensors.at(0);
          sguid_t output_guid = output.guid;
          if (output_op_meta.is_accum_in_reg) {
            // Accumulator is in register
            code.e("Matmul$Kernel::run(matmul_$_accum, stensor$_ptr, "
                   "stensor$_ptr, (char*)(buf+0), thread_idx);",
                   output_guid,
                   output_guid,
                   input0.guid,
                   input1.guid);
          } else {
            code.e("auto mma_rC = Matmul$Kernel::get_mma_rC(thread_idx);",
                   output_guid);
            code.e("Matmul$Kernel::run(mma_rC, stensor$_ptr, stensor$_ptr, "
                   "(char*)(buf+0), thread_idx);",
                   output_guid,
                   input0.guid,
                   input1.guid);
            code.e("Matmul$Kernel::write_back_mma_rC(stensor$_ptr, mma_rC, "
                   "thread_idx);",
                   output_guid,
                   output_guid);
          }
          break;
        }
        case type::TB_EXP_OP: {
          tb::STensor const &input = op->input_tensors.at(0);
          tb::STensor const &output = output_op->output_tensors.at(0);
          assert(input.num_dims == output.num_dims);
          int num_dims = input.num_dims;
          // Find the iteration dim
          int iter_dim = -1;
          for (int i = 0; i < num_dims; ++i) {
            bool failed = false;
            for (tb::STensor const &stensor : {input, output}) {
              STensorMeta meta = stensor_metas.at(stensor.guid);
              if (i != meta.innermost_dim && meta.swizzled_dim != i) {
                failed = true;
                break;
              }
            }
            if (!failed) {
              iter_dim = i;
              break;
            }
          }
          assert(iter_dim != -1);
          // Define layouts
          string in_layout = mov_last_get_stensor_layout(
              input, stensor_metas.at(input.guid), iter_dim);
          string final_out_layout = mov_last_get_stensor_layout(
              output, stensor_metas.at(output.guid), iter_dim);
          code.e("using InLayout = $;", in_layout);
          code.e("using OutLayout = $;", final_out_layout);
          // Get the epilogue
          string epilogue = transpile_fusion_epilogue(sched_node.ops);
          // Define and run the kernel
          code.e("using Kernel = tb::ElementUnaryKernel<half_t, "
                 "tb::ElementUnaryOpType::EXP, OutLayout, InLayout, "
                 "NUM_THREADS, $>;",
                 epilogue);
          code.e("Kernel::run(stensor$_ptr, stensor$_ptr, thread_idx);",
                 output.guid,
                 input.guid);
          break;
        }
        case type::TB_ADD_OP:
        case type::TB_MUL_OP:
        case type::TB_DIV_OP: {
          tb::STensor const &input0 = op->input_tensors.at(0);
          tb::STensor const &input1 = op->input_tensors.at(1);
          tb::STensor const &output = output_op->output_tensors.at(0);
          assert(input0.num_dims == input1.num_dims &&
                 input0.num_dims == output.num_dims);
          int num_dims = input0.num_dims;
          // Find the iteration dim
          int iter_dim = -1;
          for (int i = 0; i < num_dims; ++i) {
            bool failed = false;
            for (tb::STensor const &stensor : {input0, input1, output}) {
              STensorMeta meta = stensor_metas.at(stensor.guid);
              if (i != meta.innermost_dim && meta.swizzled_dim != i) {
                failed = true;
                break;
              }
            }
            if (!failed) {
              iter_dim = i;
              break;
            }
          }
          assert(iter_dim != -1);
          // Define op type
          string op_type_str = op->op_type == type::TB_ADD_OP   ? "ADD"
                               : op->op_type == type::TB_MUL_OP ? "MUL"
                               : op->op_type == type::TB_DIV_OP ? "DIV"
                                                                : "";
          assert(op_type_str != "");
          // Define layouts
          string in0_layout = mov_last_get_stensor_layout(
              input0, stensor_metas.at(input0.guid), iter_dim);
          string in1_layout = mov_last_get_stensor_layout(
              input1, stensor_metas.at(input1.guid), iter_dim);
          string final_out_layout = mov_last_get_stensor_layout(
              output, stensor_metas.at(output.guid), iter_dim);
          code.e("using In0Layout = $;", in0_layout);
          code.e("using In1Layout = $;", in1_layout);
          code.e("using OutLayout = $;", final_out_layout);
          // Get the epilogue
          string epilogue = transpile_fusion_epilogue(sched_node.ops);
          // Define and run the kernel
          code.e("using Kernel = tb::ElementBinaryKernel<half_t, "
                 "tb::ElementBinaryOpType::$, OutLayout, In0Layout, In1Layout, "
                 "NUM_THREADS, $>;",
                 op_type_str,
                 epilogue);
          code.e("Kernel::run(stensor$_ptr, stensor$_ptr, stensor$_ptr, "
                 "thread_idx);",
                 output.guid,
                 input0.guid,
                 input1.guid);
          break;
        }
        case type::TB_REDUCTION_0_OP:
        case type::TB_REDUCTION_1_OP:
        case type::TB_REDUCTION_2_OP:
        case type::TB_REDUCTION_0_TO_DIMX_OP:
        case type::TB_REDUCTION_1_TO_DIMX_OP:
        case type::TB_REDUCTION_2_TO_DIMX_OP: {
          tb::STensor const &input = op->input_tensors.at(0);
          tb::STensor const &output = output_op->output_tensors.at(0);
          STensorMeta input_meta = stensor_metas.at(input.guid);
          STensorMeta final_output_meta = stensor_metas.at(output.guid);
          assert(input.num_dims == output.num_dims);
          int num_dims = input.num_dims;
          int reduc_dim = op->op_type >= type::TB_REDUCTION_0_TO_DIMX_OP
                              ? op->op_type - type::TB_REDUCTION_0_TO_DIMX_OP
                              : op->op_type - type::TB_REDUCTION_0_OP;
          assert(0 <= reduc_dim && reduc_dim < num_dims);
          // Find the iteration dim
          int iter_dim = -1;
          for (int i = 0; i < num_dims; ++i) {
            if (i == reduc_dim) {
              continue;
            }
            bool failed = false;
            for (tb::STensor const &stensor : {input, output}) {
              STensorMeta meta = stensor_metas.at(stensor.guid);
              if (i != meta.innermost_dim && meta.swizzled_dim != i) {
                failed = true;
                break;
              }
            }
            if (!failed) {
              iter_dim = i;
              break;
            }
          }
          assert(iter_dim != -1);
          assert(iter_dim != reduc_dim);
          // Define layouts
          string in_layout =
              mov_last_get_stensor_layout(input, input_meta, iter_dim);
          string final_out_layout =
              mov_last_get_stensor_layout(output, final_output_meta, iter_dim);
          int cute_reduc_dim = reduc_dim < iter_dim ? num_dims - 1 - reduc_dim
                                                    : num_dims - reduc_dim;
          code.e("using InLayout = $;", in_layout);
          code.e("using OutLayout = $;", final_out_layout);
          // Get the epilogue
          string epilogue = transpile_fusion_epilogue(sched_node.ops);
          // Define and run the kernel
          code.e("using Kernel = tb::ReductionKernel<half_t, "
                 "OutLayout, InLayout, $, NUM_THREADS, $>;",
                 cute_reduc_dim,
                 epilogue);
          code.e("Kernel::run(stensor$_ptr, stensor$_ptr, thread_idx);",
                 output.guid,
                 input.guid);
          break;
        }
        case type::TB_FORLOOP_ACCUM_NO_RED_OP: {
          assert(sched_node.ops.size() == 1); // Should not be fused
          assert(is_in_loop);
          tb::STensor const &input = op->input_tensors.at(0);
          tb::STensor const &accum = op->output_tensors.at(0);
          int num_dims = input.num_dims;
          // Find the iteration dim
          int iter_dim = -1;
          for (int i = 0; i < num_dims; ++i) {
            bool failed = false;
            for (tb::STensor const &stensor : {input, accum}) {
              STensorMeta meta = stensor_metas.at(stensor.guid);
              if (i != meta.innermost_dim && meta.swizzled_dim != i) {
                failed = true;
                break;
              }
            }
            if (!failed) {
              iter_dim = i;
              break;
            }
          }
          assert(iter_dim != -1);
          // Define layouts
          string in_layout = mov_last_get_stensor_layout(
              input, stensor_metas.at(input.guid), iter_dim);
          string accum_layout = mov_last_get_stensor_layout(
              accum, stensor_metas.at(accum.guid), iter_dim);
          code.e("using Kernel = tb::ForloopAccumKernel<half_t, $, $, "
                 "NUM_THREADS>;",
                 accum_layout,
                 in_layout);
          code.e("Kernel::run(stensor$_ptr, stensor$_ptr, thread_idx);",
                 accum.guid,
                 input.guid);
          break;
        }
        case type::TB_CONCAT_0_OP:
        case type::TB_CONCAT_1_OP:
        case type::TB_CONCAT_2_OP: {
          assert(0 && "Not implemented");
          break;
        }
        case type::TB_CONCAT_THEN_MATMUL_OP: {
          assert(0 && "Not implemented");
          break;
        }
        case type::TB_CUSTOMIZED_OP: {
          assert(0 && "Not implemented");
          break;
        }
        default: {
          assert(fmt("Unknown TB op: $", op->op_type).c_str());
        }
      }
      code.e("}");
    }
    return code;
  };

  // Declare the for loop
  // TODO(intlsy) Remove the loop when `g.forloop_range` is 1
  // TODO(intlsy) Loop unrolling
  assert(g.forloop_range >= 1);
  code.e("// The main loop");
  code.e("for (int for_idx = 0; for_idx < $; for_idx++) {", g.forloop_range);

  if (!pipelined_input_ops.empty()) {
    code.e("{");
    code.e("// Issue async copies for the next round");
    code.e("if (for_idx+1 != $) {", g.forloop_range);
    for (tb::TBInputOp const *input_op : pipelined_input_ops) {
      assert(input_op->forloop_dim >= 0);
      kn::DTensor const &dtensor = input_op->dtensor;
      tb::STensor const &output = input_op->output_tensors.at(0);
      int tile_side_len = output.dim[input_op->forloop_dim];
      size_t forloop_dim_stride =
          dtensor_metas.at(dtensor.guid).strides[input_op->forloop_dim];
      code.e("STensor$InputAtom::run(stensor$_ptr, dtensor$_tile_ptr + "
             "$*(for_idx+1), thread_idx);",
             output.guid,
             output.guid,
             dtensor.guid,
             tile_side_len * forloop_dim_stride);
    }
    code.e("}");
    code.e("cute::cp_async_fence();");

    code.e("// Wait for the async copies in the last round to finish");
    code.e("cute::cp_async_wait<1>();");

    code.e("// Switch buffers");
    for (tb::TBInputOp const *input_op : pipelined_input_ops) {
      tb::STensor const &output = input_op->output_tensors.at(0);
      sguid_t guid = output.guid;
      code.e("SWAP(stensor$_ptr, stensor$_async_copy_buf);", guid, guid);
    }

    code.e("}");
  }

  for (TBSchedNode const &sched_node : sched.loop_nodes) {
    if (sched_node.type == tb_sched_node_t::OPERATOR &&
        sched_node.ops[0].first->op_type == type::TB_INPUT_OP &&
        pipelined_input_ops.count(
            dynamic_cast<tb::TBInputOp const *>(sched_node.ops[0].first))) {
      continue;
    }
    CodeKeeper res = transpile_tb_sched_node(sched_node, true);
    code << res;
  }

  code.e("}"); // For loop
  code.e("");

  // Write back in-register accumulators
  int num_in_reg_accums = 0;
  CodeKeeper in_reg_writeback;
  for (TBSchedNode const &node : sched.loop_nodes) {
    if (node.type != tb_sched_node_t::OPERATOR) {
      continue;
    }
    auto [last_op, last_op_meta] = node.ops.back();
    if (last_op->op_type == type::TB_FORLOOP_ACCUM_NO_RED_OP &&
        last_op_meta.is_accum_in_reg) {
      tb::TBForloopAccumOp const *accum_op =
          dynamic_cast<tb::TBForloopAccumOp const *>(last_op);
      tb::STensor const &accum = accum_op->output_tensors.at(0);
      in_reg_writeback.e("Matmul$Kernel::write_back_mma_rC(stensor$_ptr, "
                         "matmul_$_accum, thread_idx);",
                         accum.guid,
                         accum.guid,
                         accum.guid);
      num_in_reg_accums += 1;
    }
  }
  if (num_in_reg_accums > 0) {
    code.e("// Write back in-register accumulators");
    code.e("__syncthreads();"); // Need this __syncthreads() to make sure no
                                // thread is still in the for loop
    code << in_reg_writeback;
  }

  // Transpile the epilogue of the kernel
  if (!sched.post_loop_nodes.empty()) {
    code.e("// The epilogue (kernels outside the loop)");
    code.e("__syncthreads();");
    for (TBSchedNode const &sched_node : sched.post_loop_nodes) {
      CodeKeeper res = transpile_tb_sched_node(sched_node, false);
      code << res;
    }
  }

  code.e("}"); // kernel

  return CustomOPTranspileResult{
      func_name, mem_plan.smem_size, code.to_string()};
}

} // namespace transpiler
} // namespace mirage<|MERGE_RESOLUTION|>--- conflicted
+++ resolved
@@ -487,21 +487,12 @@
           node.ops.back().first->op_type == type::TB_FORLOOP_ACCUM_NO_RED_OP;
       bool is_accum_in_reg = node.ops.back().second.is_accum_in_reg;
 
-<<<<<<< HEAD
-      code.e("using Layout$A = $;", output.guid, get_stensor_layout(input0, meta0));
-      code.e("using Layout$B = $;", output.guid, get_stensor_layout(input1, meta1));
-      code.e("using Layout$C = $;", output.guid, get_stensor_layout(output, meta2));
-
-      code.e("using Matmul$Kernel = tb::Matmul<half_t, $, Layout<Shape<Int<$>, "
-             "Int<$>, _1>>, $, $, Layout$A, Layout$B, Layout$C, NUM_THREADS, "
-=======
       code.e("using Matmul$LayoutA = $;", output.guid, get_stensor_layout(input0, meta0));
       code.e("using Matmul$LayoutB = $;", output.guid, get_stensor_layout(input1, meta1));
       code.e("using Matmul$LayoutC = $;", output.guid, get_stensor_layout(output, meta2));
 
       code.e("using Matmul$Kernel = tb::Matmul<half_t, $, Layout<Shape<Int<$>, "
              "Int<$>, _1>>, $, $, Matmul$LayoutA, Matmul$LayoutB, Matmul$LayoutC, NUM_THREADS, "
->>>>>>> c98692ae
              "$, $>;",
              output.guid,
              mma_atom_str,
