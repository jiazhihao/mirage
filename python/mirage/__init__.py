<<<<<<< HEAD
from .core import *
from .wrapper import PyGraphWrapper
=======
import os

try:
    from .core import *
except ImportError:
    import z3
    _z3_lib = os.path.join(os.path.dirname(z3.__file__), 'lib')
    os.environ['LD_LIBRARY_PATH'] = f"{_z3_lib}:{os.environ.get('LD_LIBRARY_PATH','LD_LIBRARY_PATH')}"
    
    from .core import *
>>>>>>> 2dbe98f3

class InputNotFoundError(Exception):
    """Raised when cannot find input tensors """
    pass

def new_graph():
    graph = core.PyGraph()
    return PyGraphWrapper(graph)

# Current Version
__version__ = "0.1.1"<|MERGE_RESOLUTION|>--- conflicted
+++ resolved
@@ -1,7 +1,3 @@
-<<<<<<< HEAD
-from .core import *
-from .wrapper import PyGraphWrapper
-=======
 import os
 
 try:
@@ -12,7 +8,6 @@
     os.environ['LD_LIBRARY_PATH'] = f"{_z3_lib}:{os.environ.get('LD_LIBRARY_PATH','LD_LIBRARY_PATH')}"
     
     from .core import *
->>>>>>> 2dbe98f3
 
 class InputNotFoundError(Exception):
     """Raised when cannot find input tensors """
